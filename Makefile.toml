--- conflicted
+++ resolved
@@ -13,11 +13,7 @@
 [tasks.build]
 script_runner = "@duckscript"
 script = '''
-<<<<<<< HEAD
-domains = array llm vector
-=======
-domains = array llm search
->>>>>>> 0a5f0135
+domains = array llm vector search
 
 # if there is no domain passed run for every domain
 if is_empty ${1}
@@ -32,11 +28,7 @@
 [tasks.release-build]
 script_runner = "@duckscript"
 script = '''
-<<<<<<< HEAD
-domains = array llm vector
-=======
-domains = array llm search
->>>>>>> 0a5f0135
+domains = array llm vector search
 
 # if there is no domain passed run for every domain
 if is_empty ${1}
@@ -52,11 +44,7 @@
 script_runner = "@duckscript"
 script = '''
 #!/bin/bash
-<<<<<<< HEAD
-domains = array llm vector
-=======
-domains = array llm search
->>>>>>> 0a5f0135
+domains = array llm vector search
 
 # if there is no domain passed run for every domain
 if is_empty ${1}
@@ -72,11 +60,7 @@
 script_runner = "@duckscript"
 script = '''
 #!/bin/bash
-<<<<<<< HEAD
-domains = array llm vector
-=======
-domains = array llm search
->>>>>>> 0a5f0135
+domains = array llm vector search
 
 # if there is no domain passed run for every domain
 if is_empty ${1}
@@ -91,11 +75,7 @@
 [tasks.wit]
 script_runner = "@duckscript"
 script = '''
-<<<<<<< HEAD
-domains = array llm vector
-=======
-domains = array llm search
->>>>>>> 0a5f0135
+domains = array llm vector search
 
 # if there is no domain passed run for every domain
 if is_empty ${1}
@@ -111,11 +91,7 @@
 description = "Builds all test components with golem-cli"
 script_runner = "@duckscript"
 script = '''
-<<<<<<< HEAD
-domains = array llm vector
-=======
-domains = array llm search
->>>>>>> 0a5f0135
+domains = array llm vector search
 
 # if there is no domain passed run for every domain
 if is_empty ${1}
