[workspace]
resolver = "2"

members = [
    "llm/llm",
    "llm/bedrock",
    "llm/anthropic",
    "llm/grok",
    "llm/ollama",
    "llm/openai",
    "llm/openrouter",
<<<<<<< HEAD
    "websearch/websearch",
    "websearch/brave",
    "websearch/google",
    "websearch/serper",
    "websearch/tavily",
=======
    "search/search",
    "search/elasticsearch",
    "search/algolia",
    "search/meilisearch",
    "search/opensearch",
    "search/typesense"
>>>>>>> 0a5f0135
]

[profile.release]
debug = false
lto = true
opt-level = 's'

[workspace.dependencies]
golem-llm = { path = "llm/llm", version = "0.0.0", default-features = false }
golem-search = { path = "search/search", version = "0.0.0", default-features = false}
golem-rust = "1.6.0"
log = "0.4.27"
reqwest = { git = "https://github.com/golemcloud/reqwest", branch = "update-may-2025", features = [
    "json",
] }
serde = { version = "1.0", features = ["derive"] }
serde_json = { version = "1.0" }
wit-bindgen-rt = { version = "0.40.0", features = ["bitflags"] }
base64 = { version = "0.22.1" }<|MERGE_RESOLUTION|>--- conflicted
+++ resolved
@@ -9,20 +9,17 @@
     "llm/ollama",
     "llm/openai",
     "llm/openrouter",
-<<<<<<< HEAD
     "websearch/websearch",
     "websearch/brave",
     "websearch/google",
     "websearch/serper",
     "websearch/tavily",
-=======
     "search/search",
     "search/elasticsearch",
     "search/algolia",
     "search/meilisearch",
     "search/opensearch",
     "search/typesense"
->>>>>>> 0a5f0135
 ]
 
 [profile.release]
