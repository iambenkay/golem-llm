--- conflicted
+++ resolved
@@ -1,9 +1,6 @@
 [workspace]
 resolver = "2"
 
-<<<<<<< HEAD
-members = [  "llm", "llm-anthropic", "llm-grok", "llm-ollama", "llm-openai", "llm-openrouter", "golem-web-search/web-search", "golem-web-search/websearch-brave", "golem-web-search/websearch-google", "golem-web-search/websearch-serper", "golem-web-search/websearch-tavily"]
-=======
 members = [
     "llm/llm",
     "llm/anthropic",
@@ -11,8 +8,12 @@
     "llm/ollama",
     "llm/openai",
     "llm/openrouter",
+    "web-search/web-search",
+    "web-search/websearch-brave",
+    "web-search/websearch-google",
+    "web-search/websearch-serper",
+    "web-search/websearch-tavily",
 ]
->>>>>>> 0ad73e15
 
 [profile.release]
 debug = false
