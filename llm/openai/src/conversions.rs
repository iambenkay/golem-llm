use crate::client::{
    CreateModelResponseRequest, CreateModelResponseResponse, Detail, InnerInput, InnerInputItem,
    Input, InputItem, OutputItem, OutputMessageContent, Tool,
};
use base64::{engine::general_purpose, Engine as _};
use golem_llm::error::error_code_from_status;
use golem_llm::golem::llm::llm::{
    ChatEvent, CompleteResponse, Config, ContentPart, Error, ErrorCode, ImageDetail,
    ImageReference, Message, ResponseMetadata, Role, ToolCall, ToolDefinition, ToolResult, Usage,
};
use reqwest::StatusCode;
use std::collections::HashMap;
use std::str::FromStr;

pub fn create_request(
    items: Vec<InputItem>,
    config: Config,
    tools: Vec<Tool>,
) -> CreateModelResponseRequest {
    let options = config
        .provider_options
        .into_iter()
        .map(|kv| (kv.key, kv.value))
        .collect::<HashMap<_, _>>();

    CreateModelResponseRequest {
        input: Input::List(items),
        model: config.model,
        temperature: config.temperature,
        max_output_tokens: config.max_tokens,
        tools,
        tool_choice: config.tool_choice,
        stream: false,
        top_p: options
            .get("top_p")
            .and_then(|top_p_s| top_p_s.parse::<f32>().ok()),
        user: options
            .get("user")
            .and_then(|user_s| user_s.parse::<String>().ok()),
    }
}

pub fn messages_to_input_items(messages: Vec<Message>) -> Vec<InputItem> {
    let mut items = Vec::new();
    for message in messages {
        items.push(llm_message_to_openai_message(message));
    }
    items
}

pub fn tool_results_to_input_items(tool_results: Vec<(ToolCall, ToolResult)>) -> Vec<InputItem> {
    let mut items = Vec::new();
    for (tool_call, tool_result) in tool_results {
        let tool_call = InputItem::ToolCall {
            arguments: tool_call.arguments_json,
            call_id: tool_call.id,
            name: tool_call.name,
        };
        let tool_result = match tool_result {
            ToolResult::Success(success) => InputItem::ToolResult {
                call_id: success.id,
                output: format!(r#"{{ "success": {} }}"#, success.result_json),
            },
            ToolResult::Error(error) => InputItem::ToolResult {
                call_id: error.id,
                output: format!(
                    r#"{{ "error": {{ "code": {}, "message": {} }} }}"#,
                    error.error_code.unwrap_or_default(),
                    error.error_message
                ),
            },
        };
        items.push(tool_call);
        items.push(tool_result);
    }
    items
}

pub fn tool_defs_to_tools(tool_definitions: &[ToolDefinition]) -> Result<Vec<Tool>, Error> {
    let mut tools = Vec::new();
    for tool_def in tool_definitions {
        match serde_json::from_str(&tool_def.parameters_schema) {
            Ok(value) => {
                let tool = Tool::Function {
                    name: tool_def.name.clone(),
                    description: tool_def.description.clone(),
                    parameters: Some(value),
                    strict: true,
                };
                tools.push(tool);
            }
            Err(error) => {
                Err(Error {
                    code: ErrorCode::InternalError,
                    message: format!(
                        "Failed to parse tool parameters for {}: {error}",
                        tool_def.name
                    ),
                    provider_error_json: None,
                })?;
            }
        }
    }
    Ok(tools)
}

pub fn to_openai_role_name(role: Role) -> &'static str {
    match role {
        Role::User => "user",
        Role::Assistant => "assistant",
        Role::System => "system",
        Role::Tool => "tool",
    }
}

pub fn llm_message_to_openai_message(message: Message) -> InputItem {
    let mut items = Vec::new();

    for content_part in message.content {
        let item = match content_part {
            ContentPart::Text(msg) => match message.role {
                Role::Assistant => InnerInputItem::TextOutput { text: msg },
                _ => InnerInputItem::TextInput { text: msg },
            },
<<<<<<< HEAD
            ImageReference::Inline(image_source) => {
                let base64_data = general_purpose::STANDARD.encode(&image_source.data);
                let mime_type = &image_source.mime_type; // This is already a string
                let data_url = format!("data:{mime_type};base64,{base64_data}");

                InnerInputItem::ImageInput {
                    image_url: data_url,
                    detail: match image_source.detail {
=======
            ContentPart::Image(image_reference) => match image_reference {
                ImageReference::Url(image_url) => InnerInputItem::ImageInput {
                    image_url: image_url.url,
                    detail: match image_url.detail {
>>>>>>> bd637a02
                        Some(ImageDetail::Auto) => Detail::Auto,
                        Some(ImageDetail::Low) => Detail::Low,
                        Some(ImageDetail::High) => Detail::High,
                        None => Detail::default(),
                    },
                },
                ImageReference::Inline(image_source) => {
                    let base64_data = general_purpose::STANDARD.encode(&image_source.data);
                    let mime_type = &image_source.mime_type; // This is already a string
                    let data_url = format!("data:{mime_type};base64,{base64_data}");

                    InnerInputItem::ImageInput {
                        image_url: data_url,
                        detail: match image_source.detail {
                            Some(ImageDetail::Auto) => Detail::Auto,
                            Some(ImageDetail::Low) => Detail::Low,
                            Some(ImageDetail::High) => Detail::High,
                            None => Detail::default(),
                        },
                    }
                }
            },
        };
        items.push(item);
    }

    InputItem::InputMessage {
        role: to_openai_role_name(message.role).to_string(),
        content: InnerInput::List(items),
    }
}

pub fn parse_error_code(code: String) -> ErrorCode {
    if let Some(code) = <u16 as FromStr>::from_str(&code)
        .ok()
        .and_then(|code| StatusCode::from_u16(code).ok())
    {
        error_code_from_status(code)
    } else {
        ErrorCode::InternalError
    }
}

pub fn process_model_response(response: CreateModelResponseResponse) -> ChatEvent {
    if let Some(error) = response.error {
        ChatEvent::Error(Error {
            code: parse_error_code(error.code),
            message: error.message,
            provider_error_json: None,
        })
    } else {
        let mut contents = Vec::new();
        let mut tool_calls = Vec::new();

        let metadata = create_response_metadata(&response);

        for output_item in response.output {
            match output_item {
                OutputItem::Message { content, .. } => {
                    for content in content {
                        match content {
                            OutputMessageContent::Text { text, .. } => {
                                contents.push(ContentPart::Text(text));
                            }
                            OutputMessageContent::Refusal { refusal, .. } => {
                                contents.push(ContentPart::Text(format!("Refusal: {refusal}")));
                            }
                        }
                    }
                }
                OutputItem::ToolCall {
                    arguments,
                    call_id,
                    name,
                    ..
                } => {
                    let tool_call = ToolCall {
                        id: call_id,
                        name,
                        arguments_json: arguments,
                    };
                    tool_calls.push(tool_call);
                }
            }
        }

        if contents.is_empty() {
            ChatEvent::ToolRequest(tool_calls)
        } else {
            ChatEvent::Message(CompleteResponse {
                id: response.id,
                content: contents,
                tool_calls,
                metadata,
            })
        }
    }
}

pub fn create_response_metadata(response: &CreateModelResponseResponse) -> ResponseMetadata {
    ResponseMetadata {
        finish_reason: None,
        usage: response.usage.as_ref().map(|usage| Usage {
            input_tokens: Some(usage.input_tokens),
            output_tokens: Some(usage.output_tokens),
            total_tokens: Some(usage.total_tokens),
        }),
        provider_id: Some(response.id.clone()),
        timestamp: Some(response.created_at.to_string()),
        provider_metadata_json: response.metadata.as_ref().map(|m| m.to_string()),
    }
}<|MERGE_RESOLUTION|>--- conflicted
+++ resolved
@@ -122,21 +122,10 @@
                 Role::Assistant => InnerInputItem::TextOutput { text: msg },
                 _ => InnerInputItem::TextInput { text: msg },
             },
-<<<<<<< HEAD
-            ImageReference::Inline(image_source) => {
-                let base64_data = general_purpose::STANDARD.encode(&image_source.data);
-                let mime_type = &image_source.mime_type; // This is already a string
-                let data_url = format!("data:{mime_type};base64,{base64_data}");
-
-                InnerInputItem::ImageInput {
-                    image_url: data_url,
-                    detail: match image_source.detail {
-=======
             ContentPart::Image(image_reference) => match image_reference {
                 ImageReference::Url(image_url) => InnerInputItem::ImageInput {
                     image_url: image_url.url,
                     detail: match image_url.detail {
->>>>>>> bd637a02
                         Some(ImageDetail::Auto) => Detail::Auto,
                         Some(ImageDetail::Low) => Detail::Low,
                         Some(ImageDetail::High) => Detail::High,
